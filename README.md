--- conflicted
+++ resolved
@@ -2,11 +2,6 @@
 
 This repository contains code to support the manuscript,
 
-<<<<<<< HEAD
-"[Qubit Assignment Using Time Reversal.](https://journals.aps.org/prxquantum/abstract/10.1103/PRXQuantum.3.040333)" Evan Peters, Prasanth Shyamsundar, Andy C.Y. Li, and Gabriel Perdue. PRX Quantum 3, 040333 (2022).
-=======
-Peters, E., Shyamsundar, P., Li, A. C., & Perdue, G. (2022). "Noise-aware qubit assignment on NISQ hardware using simulated annealing and Loschmidt Echoes." <a href=https://arxiv.org/abs/2201.00445>arXiv:2201.00445</a>.
-
->>>>>>> 4b65b56d
+"<a href=https://journals.aps.org/prxquantum/abstract/10.1103/PRXQuantum.3.040333>Qubit Assignment Using Time Reversal.</a>." Evan Peters, Prasanth Shyamsundar, Andy C.Y. Li, and Gabriel Perdue. PRX Quantum 3, 040333 (2022).
 
 To run any of the relevant code, the `qbitmap` module must be installed locally.